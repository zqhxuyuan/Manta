// Copyright 2020-2022 Manta Network.
// This file is part of Manta.
//
// Manta is free software: you can redistribute it and/or modify
// it under the terms of the GNU General Public License as published by
// the Free Software Foundation, either version 3 of the License, or
// (at your option) any later version.
//
// Manta is distributed in the hope that it will be useful,
// but WITHOUT ANY WARRANTY; without even the implied warranty of
// MERCHANTABILITY or FITNESS FOR A PARTICULAR PURPOSE.  See the
// GNU General Public License for more details.
//
// You should have received a copy of the GNU General Public License
// along with Manta.  If not, see <http://www.gnu.org/licenses/>.

//! Asset Utilities
<<<<<<< HEAD

=======
use crate::{constants::TEST_DEFAULT_ASSET_ED, types::Balance as MantaBalance};
>>>>>>> 0365ac76
use alloc::vec::Vec;
use codec::{Decode, Encode};
use core::{borrow::Borrow, marker::PhantomData};
use frame_support::{
    dispatch::DispatchError,
    pallet_prelude::Get,
    traits::tokens::{
        currency::Currency,
        fungible,
        fungibles::{self, Mutate, Transfer},
        DepositConsequence, ExistenceRequirement, WithdrawReasons,
    },
    Parameter,
};
use frame_system::Config;
use scale_info::TypeInfo;
<<<<<<< HEAD
use sp_core::H160;
=======
>>>>>>> 0365ac76
use xcm::{
    v1::{Junctions, MultiLocation},
    VersionedMultiLocation,
};
use xcm_executor::traits::Convert;

/// Asset Id
pub trait AssetIdType {
    /// Asset Id Type
    type AssetId;
}

/// Asset Id Type
pub type AssetId<T> = <T as AssetIdType>::AssetId;

/// Balance
pub trait BalanceType {
    /// Balance Type
    type Balance;
}

/// Balance Type
pub type Balance<T> = <T as BalanceType>::Balance;

/// Location
pub trait LocationType {
    /// Location Type
    type Location;
}
<<<<<<< HEAD

/// Location Type
pub type Location<T> = <T as LocationType>::Location;

/// Asset Metadata
pub trait AssetMetadata: BalanceType {
    /// Returns the minimum balance to hold this asset.
    fn min_balance(&self) -> &Self::Balance;

=======

/// Location Type
pub type Location<T> = <T as LocationType>::Location;

/// Asset Metadata
pub trait AssetMetadata: BalanceType {
    /// Returns the minimum balance to hold this asset.
    fn min_balance(&self) -> &Self::Balance;

>>>>>>> 0365ac76
    /// Returns a boolean value indicating whether this asset needs an existential deposit.
    fn is_sufficient(&self) -> bool;
}

/// Asset Registry
///
<<<<<<< HEAD
/// The registrar trait: defines the interface of creating an asset in the asset implementation
=======
/// The registry trait: defines the interface of creating an asset in the asset implementation
>>>>>>> 0365ac76
/// layer. We may revisit this interface design (e.g. add change asset interface). However, change
/// in StorageMetadata should be rare.
pub trait AssetRegistry: AssetIdType + BalanceType {
    /// Metadata Type
    type Metadata;

    /// Error Type
    type Error;

    /// Creates an new asset.
    ///
    /// * `asset_id`: the asset id to be created
    /// * `metadata`: the metadata that the implementation layer stores
    /// * `min_balance`: the minimum balance to hold this asset
    /// * `is_sufficient`: whether this asset can be used as reserve asset,
    ///     to the first approximation. More specifically, Whether a non-zero balance of this asset
    ///     is deposit of sufficient value to account for the state bloat associated with its
    ///     balance storage. If set to `true`, then non-zero balances may be stored without a
    ///     `consumer` reference (and thus an ED in the Balances pallet or whatever else is used to
    ///     control user-account state growth).
    fn create_asset(
        asset_id: Self::AssetId,
        metadata: Self::Metadata,
        min_balance: Self::Balance,
        is_sufficient: bool,
    ) -> Result<(), Self::Error>;

    /// Update asset metadata by `AssetId`.
    ///
    /// * `asset_id`: the asset id to be created.
    /// * `metadata`: the metadata that the implementation layer stores.
    fn update_asset_metadata(
        asset_id: &Self::AssetId,
        metadata: Self::Metadata,
    ) -> Result<(), Self::Error>;
}

/// Asset Configuration
pub trait AssetConfig<C>: AssetIdType + BalanceType + LocationType
where
    C: Config,
{
    /// Metadata type that required in token storage: e.g. AssetMetadata in Pallet-Assets.
    type StorageMetadata: From<Self::AssetRegistryMetadata>;

    /// The Asset Metadata type stored in this pallet.
<<<<<<< HEAD
    type AssetRegistryMetadata: AssetMetadata<Balance = Self::Balance> + Parameter + Default;
=======
    type AssetRegistryMetadata: AssetMetadata<Balance = Self::Balance> + Parameter + TestingDefault;
>>>>>>> 0365ac76

    /// The AssetId that the non-native asset starts from.
    ///
    /// A typical configuration is 8, so that asset 0 - 7 is reserved.
    type StartNonNativeAssetId: Get<Self::AssetId>;

    /// The Native Asset Id, a typical configuration is 1.
    type NativeAssetId: Get<Self::AssetId>;

    /// Native Asset Location
    type NativeAssetLocation: Get<Self::Location>;

    /// Native Asset Metadata
    type NativeAssetMetadata: Get<Self::AssetRegistryMetadata>;
<<<<<<< HEAD

    /// Asset Registry
    ///
    /// The trait we use to register Assets and mint assets.
    type AssetRegistry: AssetRegistry<
        AssetId = Self::AssetId,
        Balance = Self::Balance,
        Metadata = Self::StorageMetadata,
        Error = DispatchError,
    >;

    /// Fungible Ledger
    type FungibleLedger: FungibleLedger<
        AccountId = C::AccountId,
        AssetId = Self::AssetId,
        Balance = Self::Balance,
    >;
}

impl Default for AssetRegistryMetadata<u128> {
    fn default() -> Self {
        Self {
            metadata: AssetStorageMetadata {
                name: b"Default".to_vec(),
                symbol: b"DEF".to_vec(),
                decimals: 12,
                is_frozen: false,
            },
            evm_address: None,
            min_balance: 1,
            is_sufficient: true,
        }
    }
=======

    /// Asset Registry
    ///
    /// The trait we use to register Assets and mint assets.
    type AssetRegistry: AssetRegistry<
        AssetId = Self::AssetId,
        Balance = Self::Balance,
        Metadata = Self::StorageMetadata,
        Error = DispatchError,
    >;

    /// Fungible Ledger
    type FungibleLedger: FungibleLedger<
        AccountId = C::AccountId,
        AssetId = Self::AssetId,
        Balance = Self::Balance,
    >;
>>>>>>> 0365ac76
}

/// Asset Storage Metadata
#[derive(Clone, Debug, Decode, Encode, Eq, Hash, Ord, PartialEq, PartialOrd, TypeInfo)]
pub struct AssetStorageMetadata {
    /// Asset Name
    pub name: Vec<u8>,

    /// Asset Symbol
    pub symbol: Vec<u8>,

    /// Number of Decimals
    pub decimals: u8,

    /// Frozen Flag
    ///
    /// Whether or not transfers of the asset are allowed.
    pub is_frozen: bool,
}

impl<B> From<AssetRegistryMetadata<B>> for AssetStorageMetadata {
    #[inline]
    fn from(source: AssetRegistryMetadata<B>) -> Self {
        source.metadata
    }
}

/// Asset Registry Metadata
#[derive(Clone, Debug, Decode, Encode, Eq, Hash, Ord, PartialEq, PartialOrd, TypeInfo)]
pub struct AssetRegistryMetadata<B> {
    /// Asset Storage Metadata
    pub metadata: AssetStorageMetadata,

<<<<<<< HEAD
    /// Optional EVM Address for the Asset
    pub evm_address: Option<H160>,

=======
>>>>>>> 0365ac76
    /// Minimum Balance
    pub min_balance: B,

    /// Sufficiency Flag
    ///
    /// This flag should be set to `true` whenever a non-zero balance of this asset is deposit of
    /// sufficient value to account for the state bloat associated with its balance storage. If set
    /// to `true`, then non-zero balances may be stored without a `consumer` reference (and thus an
    /// existential deposit in the balances pallet or whatever else is used to control user-account
    /// state growth).
    ///
    /// If this flag is set to `false`, a fresh account cannot receive XCM tokens.
    pub is_sufficient: bool,
}

<<<<<<< HEAD
/*
impl Default for AssetRegistrarMetadata {
    fn default() -> Self {
        Self {
            name: b"Dolphin".to_vec(),
            symbol: b"DOL".to_vec(),
            decimals: 12,
            evm_address: None,
            is_frozen: false,
=======
/// Because there is no obvious defaults for an asset's metadata, we explicitly
/// name a trait to carry this logic for testing and benchmarking
pub trait TestingDefault {
    /// Returns some default asset metadata
    fn testing_default() -> Self;
}

impl TestingDefault for AssetRegistryMetadata<MantaBalance> {
    fn testing_default() -> Self {
        Self {
            metadata: AssetStorageMetadata {
                name: b"Default".to_vec(),
                symbol: b"DEF".to_vec(),
                decimals: 12,
                is_frozen: false,
            },
>>>>>>> 0365ac76
            min_balance: TEST_DEFAULT_ASSET_ED,
            is_sufficient: true,
        }
    }
}
*/

impl<B> BalanceType for AssetRegistryMetadata<B> {
    type Balance = B;
}

impl<B> AssetMetadata for AssetRegistryMetadata<B> {
    #[inline]
    fn min_balance(&self) -> &B {
        &self.min_balance
    }

    #[inline]
    fn is_sufficient(&self) -> bool {
        self.is_sufficient
    }
}

/// Asset Location
#[derive(Clone, Debug, Decode, Encode, Eq, PartialEq, TypeInfo)]
pub struct AssetLocation(pub VersionedMultiLocation);

impl Default for AssetLocation {
    #[inline]
    fn default() -> Self {
        Self(VersionedMultiLocation::V1(MultiLocation {
            parents: 0,
            interior: Junctions::Here,
        }))
    }
}

impl From<MultiLocation> for AssetLocation {
    /// Converts a [`MultiLocation`] into an [`AssetLocation`].
    ///
    /// # Safety
    ///
    /// This method does not guarantee that the output [`AssetLocation`] is registered, i.e. has a
    /// valid [`AssetId`].
    #[inline]
    fn from(location: MultiLocation) -> Self {
        AssetLocation(VersionedMultiLocation::V1(location))
    }
}

impl From<AssetLocation> for Option<MultiLocation> {
    /// Converts an [`AssetLocation`] into an optional [`MultiLocation`], returning `None` if it
    /// represents a native asset.
    #[inline]
    fn from(location: AssetLocation) -> Self {
        match location {
            AssetLocation(VersionedMultiLocation::V1(location)) => Some(location),
            _ => None,
        }
    }
}

///
pub trait AssetIdLocationMap: AssetIdType + LocationType {
    /// Returns the [`Location`](LocationType::Location) of `asset_id`.
    fn location(asset_id: &Self::AssetId) -> Option<Self::Location>;

    /// Returns the [`AssetId`](AssetIdType::AssetId) located at `location`.
    fn asset_id(location: &Self::Location) -> Option<Self::AssetId>;
}

/// Defines the units per second charged given an `AssetId`.
pub trait UnitsPerSecond: AssetIdType {
    /// Returns the units per second for `asset_id`.
    fn units_per_second(asset_id: &Self::AssetId) -> Option<u128>;
}

<<<<<<< HEAD
///
=======
/// Converter struct implementing `Convert`. MultiLocation to AssetId and the reverse.
>>>>>>> 0365ac76
pub struct AssetIdLocationConvert<M>(PhantomData<M>);

impl<M> Convert<MultiLocation, M::AssetId> for AssetIdLocationConvert<M>
where
    M: AssetIdLocationMap,
    M::AssetId: Clone,
    M::Location: Clone + From<MultiLocation> + Into<Option<MultiLocation>>,
{
    #[inline]
    fn convert_ref(location: impl Borrow<MultiLocation>) -> Result<M::AssetId, ()> {
        M::asset_id(&location.borrow().clone().into()).ok_or(())
    }

    #[inline]
    fn reverse_ref(asset_id: impl Borrow<M::AssetId>) -> Result<MultiLocation, ()> {
        M::location(asset_id.borrow())
            .and_then(Into::into)
            .ok_or(())
    }
}

/// Fungible Ledger Error
#[derive(Clone, Copy, Debug, Decode, Encode, Eq, PartialEq, TypeInfo)]
pub enum FungibleLedgerError<I, B> {
    /// Invalid Asset Id
    InvalidAssetId(I),

    /// Deposit couldn't happen due to the amount being too low. This is usually because the account
    /// doesn't yet exist and the deposit wouldn't bring it to at least the minimum needed for
    /// existence.
    BelowMinimum,

    /// Deposit cannot happen since the account cannot be created (usually because it's a consumer
    /// and there exists no provider reference).
    CannotCreate,

    /// The asset is unknown. Usually because an `AssetId` has been presented which doesn't exist
    /// on the system.
    UnknownAsset,

    /// An overflow would occur. This is practically unexpected, but could happen in test systems
    /// with extremely small balance types or balances that approach the max value of the balance
    /// type.
    Overflow,

    /// Cannot withdraw more than the specified amount
    CannotWithdrawMoreThan(B),

    /// Unable to Mint an Asset
    InvalidMint(DispatchError),

    /// Unable to Burn an Asset
    InvalidBurn(DispatchError),

    /// Unable to Transfer an Asset
    InvalidTransfer(DispatchError),
}

impl<I, B> FungibleLedgerError<I, B> {
    /// Converts a deposit `consequence` into a [`FungibleLedgerError`] or into `Ok(())` when the
    /// value of `consequence` is [`Success`](DepositConsequence::Success).
    #[inline]
    pub fn from_deposit(consequence: DepositConsequence) -> Result<(), Self> {
        Err(match consequence {
            DepositConsequence::BelowMinimum => Self::BelowMinimum,
            DepositConsequence::CannotCreate => Self::CannotCreate,
            DepositConsequence::Overflow => Self::Overflow,
            DepositConsequence::UnknownAsset => Self::UnknownAsset,
            DepositConsequence::Success => return Ok(()),
        })
    }
}

impl<I, B> AssetIdType for FungibleLedgerError<I, B> {
    type AssetId = I;
}

impl<I, B> BalanceType for FungibleLedgerError<I, B> {
    type Balance = B;
}

/// Unified Interface for Fungible Assets
///
/// This trait unifies the interface for the [`fungible`] and [`fungibles`] modules.
///
/// It is assumed that the supply of native asset cannot be changed, while the supply of non-native
/// assets can increase or decrease.
pub trait FungibleLedger: AssetIdType + BalanceType {
    /// Account Id Type
    type AccountId;

    /// Checks if an asset id is valid and returning and [`Error`](FungibleLedgerError) otherwise.
    fn ensure_valid(
        asset_id: Self::AssetId,
    ) -> Result<Self::AssetId, FungibleLedgerError<Self::AssetId, Self::Balance>>;

    /// Check whether `account` can increase its balance by `amount` in the given `asset_id`.
    fn can_deposit(
        asset_id: Self::AssetId,
        account: &Self::AccountId,
        amount: Self::Balance,
        can_increase_total_supply: bool,
    ) -> Result<Self::AssetId, FungibleLedgerError<Self::AssetId, Self::Balance>>;

    /// Deposit `amount` of an asset with the given `asset_id` to `account`.
    fn deposit_minting(
        asset_id: Self::AssetId,
        account: &Self::AccountId,
        amount: Self::Balance,
    ) -> Result<(), FungibleLedgerError<Self::AssetId, Self::Balance>>;

    /// Checks if `amount` of `asset_id` can be deposited into `account` and then deposits it if
    /// that is successful.
<<<<<<< HEAD
    fn try_deposit_minting(
=======
    fn deposit_minting_with_check(
>>>>>>> 0365ac76
        asset_id: Self::AssetId,
        account: &Self::AccountId,
        amount: Self::Balance,
        can_increase_total_supply: bool,
    ) -> Result<(), FungibleLedgerError<Self::AssetId, Self::Balance>>;

    /// Performs a transfer from `source` to `destination` of
    fn transfer(
        asset_id: Self::AssetId,
        source: &Self::AccountId,
        destination: &Self::AccountId,
        amount: Self::Balance,
        existence_requirement: ExistenceRequirement,
    ) -> Result<(), FungibleLedgerError<Self::AssetId, Self::Balance>>;

    /// Check whether `account` can decrease its balance by `amount` in the given `asset_id`.
    fn can_withdraw(
        asset_id: Self::AssetId,
        account: &Self::AccountId,
        amount: &Self::Balance,
        existence_requirement: ExistenceRequirement,
    ) -> Result<Self::AssetId, FungibleLedgerError<Self::AssetId, Self::Balance>>;

    /// Performs a withdraw from `who` for `amount` of `asset_id`
    fn withdraw_burning(
        asset_id: Self::AssetId,
        who: &Self::AccountId,
        amount: Self::Balance,
        existence_requirement: ExistenceRequirement,
    ) -> Result<(), FungibleLedgerError<Self::AssetId, Self::Balance>>;
}

/// Fungible Ledger Implementation for Native and NonNative Assets
///
/// The `Native` assets are defined by an implementation of a [`fungible`] asset and the `NonNative`
/// by a set of fungible assets using [`fungibles`].
pub struct NativeAndNonNative<C, A, Native, NonNative> {
    ///  Type Parameter Marker
    __: PhantomData<(C, A, Native, NonNative)>,
}

impl<C, A, Native, NonNative> AssetIdType for NativeAndNonNative<C, A, Native, NonNative>
where
    C: Config,
    A: AssetConfig<C>,
{
    type AssetId = A::AssetId;
}

impl<C, A, Native, NonNative> BalanceType for NativeAndNonNative<C, A, Native, NonNative>
where
    C: Config,
    A: AssetConfig<C>,
{
    type Balance = A::Balance;
}

impl<C, A, Native, NonNative> FungibleLedger for NativeAndNonNative<C, A, Native, NonNative>
where
    C: Config,
    A: AssetConfig<C>,
    A::AssetId: Clone + PartialOrd,
    A::Balance: Clone + PartialOrd,
    Native: fungible::Inspect<C::AccountId, Balance = A::Balance>
        + Currency<C::AccountId, Balance = A::Balance>,
    NonNative: fungibles::Inspect<C::AccountId, AssetId = A::AssetId, Balance = A::Balance>
        + Mutate<C::AccountId>
        + Transfer<C::AccountId>,
{
    type AccountId = C::AccountId;

    #[inline]
    fn ensure_valid(
        asset_id: Self::AssetId,
    ) -> Result<Self::AssetId, FungibleLedgerError<Self::AssetId, Self::Balance>> {
        if asset_id >= A::StartNonNativeAssetId::get() || asset_id == A::NativeAssetId::get() {
            Ok(asset_id)
        } else {
            Err(FungibleLedgerError::InvalidAssetId(asset_id))
        }
    }

    /// Non-native assets will use the `can_increase_total_supply` flag, while native assets will
    /// not.
    #[inline]
    fn can_deposit(
        asset_id: Self::AssetId,
        account: &C::AccountId,
        amount: Self::Balance,
        can_increase_total_supply: bool,
    ) -> Result<Self::AssetId, FungibleLedgerError<Self::AssetId, Self::Balance>> {
        let asset_id = Self::ensure_valid(asset_id)?;
        FungibleLedgerError::from_deposit(if asset_id == A::NativeAssetId::get() {
            Native::can_deposit(account, amount, false)
        } else {
            NonNative::can_deposit(asset_id.clone(), account, amount, can_increase_total_supply)
        })
        .map(|_| asset_id)
    }

    /// Will mint and increase the total supply of non-native assets.
    #[inline]
    fn deposit_minting(
        asset_id: Self::AssetId,
        account: &C::AccountId,
        amount: Self::Balance,
    ) -> Result<(), FungibleLedgerError<Self::AssetId, Self::Balance>> {
        let asset_id = Self::ensure_valid(asset_id)?;
        if asset_id == A::NativeAssetId::get() {
            Native::deposit_creating(account, amount);
        } else {
            NonNative::mint_into(asset_id, account, amount)
                .map_err(FungibleLedgerError::InvalidMint)?;
        }
        Ok(())
    }

    #[inline]
<<<<<<< HEAD
    fn try_deposit_minting(
=======
    fn deposit_minting_with_check(
>>>>>>> 0365ac76
        asset_id: Self::AssetId,
        account: &Self::AccountId,
        amount: Self::Balance,
        can_increase_total_supply: bool,
    ) -> Result<(), FungibleLedgerError<Self::AssetId, Self::Balance>> {
        let asset_id = Self::ensure_valid(asset_id)?;
        if asset_id == A::NativeAssetId::get() {
            FungibleLedgerError::from_deposit(Native::can_deposit(account, amount.clone(), false))?;
            Native::deposit_creating(account, amount);
        } else {
            FungibleLedgerError::from_deposit(NonNative::can_deposit(
                asset_id.clone(),
                account,
                amount.clone(),
                can_increase_total_supply,
            ))?;
            NonNative::mint_into(asset_id, account, amount)
                .map_err(FungibleLedgerError::InvalidMint)?;
        }
        Ok(())
    }

    #[inline]
    fn transfer(
        asset_id: Self::AssetId,
        source: &C::AccountId,
        destination: &C::AccountId,
        amount: Self::Balance,
        existence_requirement: ExistenceRequirement,
    ) -> Result<(), FungibleLedgerError<Self::AssetId, Self::Balance>> {
        let asset_id = Self::ensure_valid(asset_id)?;
        if asset_id == A::NativeAssetId::get() {
            Native::transfer(source, destination, amount, existence_requirement)
        } else {
            NonNative::transfer(
                asset_id,
                source,
                destination,
                amount,
                match existence_requirement {
                    ExistenceRequirement::KeepAlive => true,
                    ExistenceRequirement::AllowDeath => false,
                },
            )
            .map(|_| ())
        }
        .map_err(FungibleLedgerError::InvalidTransfer)
    }

    #[inline]
    fn can_withdraw(
        asset_id: Self::AssetId,
        account: &C::AccountId,
        amount: &Self::Balance,
        existence_requirement: ExistenceRequirement,
    ) -> Result<Self::AssetId, FungibleLedgerError<Self::AssetId, Self::Balance>> {
        let asset_id = Self::ensure_valid(asset_id)?;
        let keep_alive = match existence_requirement {
            ExistenceRequirement::KeepAlive => true,
            ExistenceRequirement::AllowDeath => false,
        };
        let reducible_amount = if asset_id == A::NativeAssetId::get() {
            Native::reducible_balance(account, keep_alive)
        } else {
            NonNative::reducible_balance(asset_id.clone(), account, keep_alive)
        };
        if reducible_amount >= *amount {
            return Ok(asset_id);
        }
        Err(FungibleLedgerError::CannotWithdrawMoreThan(
            reducible_amount,
        ))
    }

    /// Will burn and decrease total supply of non-native assets.
    #[inline]
    fn withdraw_burning(
        asset_id: Self::AssetId,
        who: &C::AccountId,
        amount: Self::Balance,
        existence_requirement: ExistenceRequirement,
    ) -> Result<(), FungibleLedgerError<Self::AssetId, Self::Balance>> {
        let asset_id = Self::can_withdraw(
            Self::ensure_valid(asset_id)?,
            who,
            &amount,
            existence_requirement,
        )?;
        if asset_id == A::NativeAssetId::get() {
            Native::withdraw(
                who,
                amount,
                WithdrawReasons::TRANSFER,
                existence_requirement,
            )
            .map_err(FungibleLedgerError::InvalidBurn)?;
        } else {
            // NOTE: The `existence_requirement` is used in the `can_reduce_by_amount` checks,
            //       so it doesn't matter that `burn_from` uses `allow_death` by default in this
            //       implementation.
            NonNative::burn_from(asset_id, who, amount)
                .map_err(FungibleLedgerError::InvalidBurn)?;
        }
        Ok(())
    }
}<|MERGE_RESOLUTION|>--- conflicted
+++ resolved
@@ -15,11 +15,7 @@
 // along with Manta.  If not, see <http://www.gnu.org/licenses/>.
 
 //! Asset Utilities
-<<<<<<< HEAD
-
-=======
 use crate::{constants::TEST_DEFAULT_ASSET_ED, types::Balance as MantaBalance};
->>>>>>> 0365ac76
 use alloc::vec::Vec;
 use codec::{Decode, Encode};
 use core::{borrow::Borrow, marker::PhantomData};
@@ -36,10 +32,6 @@
 };
 use frame_system::Config;
 use scale_info::TypeInfo;
-<<<<<<< HEAD
-use sp_core::H160;
-=======
->>>>>>> 0365ac76
 use xcm::{
     v1::{Junctions, MultiLocation},
     VersionedMultiLocation,
@@ -69,7 +61,6 @@
     /// Location Type
     type Location;
 }
-<<<<<<< HEAD
 
 /// Location Type
 pub type Location<T> = <T as LocationType>::Location;
@@ -79,28 +70,13 @@
     /// Returns the minimum balance to hold this asset.
     fn min_balance(&self) -> &Self::Balance;
 
-=======
-
-/// Location Type
-pub type Location<T> = <T as LocationType>::Location;
-
-/// Asset Metadata
-pub trait AssetMetadata: BalanceType {
-    /// Returns the minimum balance to hold this asset.
-    fn min_balance(&self) -> &Self::Balance;
-
->>>>>>> 0365ac76
     /// Returns a boolean value indicating whether this asset needs an existential deposit.
     fn is_sufficient(&self) -> bool;
 }
 
 /// Asset Registry
 ///
-<<<<<<< HEAD
-/// The registrar trait: defines the interface of creating an asset in the asset implementation
-=======
 /// The registry trait: defines the interface of creating an asset in the asset implementation
->>>>>>> 0365ac76
 /// layer. We may revisit this interface design (e.g. add change asset interface). However, change
 /// in StorageMetadata should be rare.
 pub trait AssetRegistry: AssetIdType + BalanceType {
@@ -147,11 +123,7 @@
     type StorageMetadata: From<Self::AssetRegistryMetadata>;
 
     /// The Asset Metadata type stored in this pallet.
-<<<<<<< HEAD
-    type AssetRegistryMetadata: AssetMetadata<Balance = Self::Balance> + Parameter + Default;
-=======
     type AssetRegistryMetadata: AssetMetadata<Balance = Self::Balance> + Parameter + TestingDefault;
->>>>>>> 0365ac76
 
     /// The AssetId that the non-native asset starts from.
     ///
@@ -166,7 +138,6 @@
 
     /// Native Asset Metadata
     type NativeAssetMetadata: Get<Self::AssetRegistryMetadata>;
-<<<<<<< HEAD
 
     /// Asset Registry
     ///
@@ -186,41 +157,6 @@
     >;
 }
 
-impl Default for AssetRegistryMetadata<u128> {
-    fn default() -> Self {
-        Self {
-            metadata: AssetStorageMetadata {
-                name: b"Default".to_vec(),
-                symbol: b"DEF".to_vec(),
-                decimals: 12,
-                is_frozen: false,
-            },
-            evm_address: None,
-            min_balance: 1,
-            is_sufficient: true,
-        }
-    }
-=======
-
-    /// Asset Registry
-    ///
-    /// The trait we use to register Assets and mint assets.
-    type AssetRegistry: AssetRegistry<
-        AssetId = Self::AssetId,
-        Balance = Self::Balance,
-        Metadata = Self::StorageMetadata,
-        Error = DispatchError,
-    >;
-
-    /// Fungible Ledger
-    type FungibleLedger: FungibleLedger<
-        AccountId = C::AccountId,
-        AssetId = Self::AssetId,
-        Balance = Self::Balance,
-    >;
->>>>>>> 0365ac76
-}
-
 /// Asset Storage Metadata
 #[derive(Clone, Debug, Decode, Encode, Eq, Hash, Ord, PartialEq, PartialOrd, TypeInfo)]
 pub struct AssetStorageMetadata {
@@ -252,12 +188,6 @@
     /// Asset Storage Metadata
     pub metadata: AssetStorageMetadata,
 
-<<<<<<< HEAD
-    /// Optional EVM Address for the Asset
-    pub evm_address: Option<H160>,
-
-=======
->>>>>>> 0365ac76
     /// Minimum Balance
     pub min_balance: B,
 
@@ -273,17 +203,6 @@
     pub is_sufficient: bool,
 }
 
-<<<<<<< HEAD
-/*
-impl Default for AssetRegistrarMetadata {
-    fn default() -> Self {
-        Self {
-            name: b"Dolphin".to_vec(),
-            symbol: b"DOL".to_vec(),
-            decimals: 12,
-            evm_address: None,
-            is_frozen: false,
-=======
 /// Because there is no obvious defaults for an asset's metadata, we explicitly
 /// name a trait to carry this logic for testing and benchmarking
 pub trait TestingDefault {
@@ -300,13 +219,11 @@
                 decimals: 12,
                 is_frozen: false,
             },
->>>>>>> 0365ac76
             min_balance: TEST_DEFAULT_ASSET_ED,
             is_sufficient: true,
         }
     }
 }
-*/
 
 impl<B> BalanceType for AssetRegistryMetadata<B> {
     type Balance = B;
@@ -378,11 +295,7 @@
     fn units_per_second(asset_id: &Self::AssetId) -> Option<u128>;
 }
 
-<<<<<<< HEAD
-///
-=======
 /// Converter struct implementing `Convert`. MultiLocation to AssetId and the reverse.
->>>>>>> 0365ac76
 pub struct AssetIdLocationConvert<M>(PhantomData<M>);
 
 impl<M> Convert<MultiLocation, M::AssetId> for AssetIdLocationConvert<M>
@@ -496,11 +409,7 @@
 
     /// Checks if `amount` of `asset_id` can be deposited into `account` and then deposits it if
     /// that is successful.
-<<<<<<< HEAD
-    fn try_deposit_minting(
-=======
     fn deposit_minting_with_check(
->>>>>>> 0365ac76
         asset_id: Self::AssetId,
         account: &Self::AccountId,
         amount: Self::Balance,
@@ -619,11 +528,7 @@
     }
 
     #[inline]
-<<<<<<< HEAD
-    fn try_deposit_minting(
-=======
     fn deposit_minting_with_check(
->>>>>>> 0365ac76
         asset_id: Self::AssetId,
         account: &Self::AccountId,
         amount: Self::Balance,
