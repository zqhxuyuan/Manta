[package]
authors = ['Manta Network']
edition = "2021"
homepage = 'https://manta.network'
license = 'GPL-3.0'
name = "manta-primitives"
repository = 'https://github.com/Manta-Network/Manta/'
version = '3.4.3'

[package.metadata.docs.rs]
targets = ['x86_64-unknown-linux-gnu']

[dependencies]
codec = { package = "parity-scale-codec", version = '3.1.2', default-features = false }
log = "0.4.16"
scale-info = { version = "2.1.2", default-features = false, features = ["derive"] }
smallvec = "1.8.0"

<<<<<<< HEAD
# manta-rs dependencies
manta-pay = { git = "https://github.com/manta-network/manta-rs.git", branch = "feat/new-circuits", default-features = false }

=======
>>>>>>> 0365ac76
# Substrate primitives
frame-benchmarking = { git = 'https://github.com/paritytech/substrate.git', branch = "polkadot-v0.9.26", default-features = false, optional = true }
frame-support = { git = 'https://github.com/paritytech/substrate.git', default-features = false, branch = "polkadot-v0.9.26" }
frame-system = { git = 'https://github.com/paritytech/substrate.git', default-features = false, branch = "polkadot-v0.9.26" }
sp-core = { git = 'https://github.com/paritytech/substrate.git', default-features = false, branch = "polkadot-v0.9.26" }
sp-io = { git = 'https://github.com/paritytech/substrate.git', default-features = false, branch = "polkadot-v0.9.26" }
sp-runtime = { git = 'https://github.com/paritytech/substrate.git', default-features = false, branch = "polkadot-v0.9.26" }
sp-std = { git = 'https://github.com/paritytech/substrate.git', default-features = false, branch = "polkadot-v0.9.26" }
xcm = { git = 'https://github.com/paritytech/polkadot.git', default-features = false, branch = "release-v0.9.26" }
xcm-builder = { git = 'https://github.com/paritytech/polkadot.git', default-features = false, branch = "release-v0.9.26" }
xcm-executor = { git = 'https://github.com/paritytech/polkadot.git', default-features = false, branch = "release-v0.9.26" }

[features]
default = ["std"]
runtime-benchmarks = [
  'frame-benchmarking',
  'frame-support/runtime-benchmarks',
  'frame-system/runtime-benchmarks',
  'xcm-builder/runtime-benchmarks',
]
std = [
  'codec/std',
  'scale-info/std',
  'sp-io/std',
  'sp-std/std',
<<<<<<< HEAD
  'manta-pay/std',
=======
>>>>>>> 0365ac76
  'log/std',
  'frame-support/std',
  'frame-system/std',
  'sp-core/std',
  'sp-runtime/std',
  'xcm-executor/std',
  'xcm-builder/std',
  'xcm/std',
]<|MERGE_RESOLUTION|>--- conflicted
+++ resolved
@@ -16,12 +16,6 @@
 scale-info = { version = "2.1.2", default-features = false, features = ["derive"] }
 smallvec = "1.8.0"
 
-<<<<<<< HEAD
-# manta-rs dependencies
-manta-pay = { git = "https://github.com/manta-network/manta-rs.git", branch = "feat/new-circuits", default-features = false }
-
-=======
->>>>>>> 0365ac76
 # Substrate primitives
 frame-benchmarking = { git = 'https://github.com/paritytech/substrate.git', branch = "polkadot-v0.9.26", default-features = false, optional = true }
 frame-support = { git = 'https://github.com/paritytech/substrate.git', default-features = false, branch = "polkadot-v0.9.26" }
@@ -47,10 +41,6 @@
   'scale-info/std',
   'sp-io/std',
   'sp-std/std',
-<<<<<<< HEAD
-  'manta-pay/std',
-=======
->>>>>>> 0365ac76
   'log/std',
   'frame-support/std',
   'frame-system/std',
