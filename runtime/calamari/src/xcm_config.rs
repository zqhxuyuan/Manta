--- conflicted
+++ resolved
@@ -319,18 +319,16 @@
         CurrencyIdtoMultiLocation<AssetIdLocationConvert<AssetLocation, AssetManager>>;
     type XcmExecutor = XcmExecutor<XcmExecutorConfig>;
     type SelfLocation = SelfReserve;
-<<<<<<< HEAD
+    
+    /// Weigher Configuration 
+    ///
     /// Take note that this pallet does not have the typical configurable WeightInfo.
-    /// It uses the Weigher configuration to calculate weights for the user callable extrinsics on this chain,
-    /// as well as weights for execution on the destination chain. Both based on the composed xcm messages.
-    type Weigher = FixedWeightBounds<UnitWeightCost, Call, MaxInstructions>;
-=======
-    // Take note that this pallet does not have the typical configurable WeightInfo.
-    // It uses the Weigher configuration to calculate weights for the user callable extrinsics on this chain,
-    // as well as weights for execution on the destination chain. Both based on the composed xcm messages.
+    /// It uses the Weigher configuration to calculate weights for the user callable
+    /// extrinsics on this chain, as well as weights for execution on the destination
+    /// chain. Both based on the composed xcm messages.
     type Weigher =
         WeightInfoBounds<crate::weights::xcm::CalamariXcmWeight<Call>, Call, MaxInstructions>;
->>>>>>> 59b5d32b
+    
     type BaseXcmWeight = BaseXcmWeight;
     type LocationInverter = LocationInverter<Ancestry>;
     type MaxAssetsForTransfer = MaxAssetsForTransfer;
