--- conflicted
+++ resolved
@@ -864,12 +864,7 @@
 
 /// Types for runtime upgrading.
 /// Each type should implement trait `OnRuntimeUpgrade`.
-<<<<<<< HEAD
-pub type OnRuntimeUpgradeHooks = ();
-
-=======
 pub type OnRuntimeUpgradeHooks = (migrations::asset_id::AssetIdMigration<Runtime>,);
->>>>>>> 0365ac76
 /// Executive: handles dispatch to the various modules.
 pub type Executive = frame_executive::Executive<
     Runtime,
