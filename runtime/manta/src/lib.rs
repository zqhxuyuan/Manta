--- conflicted
+++ resolved
@@ -336,15 +336,10 @@
 }
 
 parameter_types! {
-<<<<<<< HEAD
 	// Our NORMAL_DISPATCH_RATIO is 70% of the 5MB limit
 	// So anything more than 3.5MB doesn't make sense here
 	pub const PreimageMaxSize: u32 = 3584 * 1024;
 	pub const PreimageBaseDeposit: Balance = 1 * MANTA;
-=======
-	pub const PreimageMaxSize: u32 = 4096 * 1024;
-	pub const PreimageBaseDeposit: Balance = 10 * MANTA;
->>>>>>> 13dfd012
 	// One cent: $10,000 / MB
 	pub const PreimageByteDeposit: Balance = 1 * cMANTA;
 }
