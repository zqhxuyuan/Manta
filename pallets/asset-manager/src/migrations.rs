--- conflicted
+++ resolved
@@ -25,12 +25,8 @@
     traits::{Get, OnRuntimeUpgrade, PalletInfoAccess, StorageVersion},
 };
 
-<<<<<<< HEAD
-///
-=======
 /// Storage migration to populate the existing assets'
 /// entries in the new AllowedDestParaIds storage item
->>>>>>> 0365ac76
 pub struct AllowedDestParaIdsMigration<T>(PhantomData<T>);
 
 impl<T> OnRuntimeUpgrade for AllowedDestParaIdsMigration<T>
