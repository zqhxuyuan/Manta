// Copyright 2020-2022 Manta Network.
// This file is part of Manta.
//
// Manta is free software: you can redistribute it and/or modify
// it under the terms of the GNU General Public License as published by
// the Free Software Foundation, either version 3 of the License, or
// (at your option) any later version.
//
// Manta is distributed in the hope that it will be useful,
// but WITHOUT ANY WARRANTY; without even the implied warranty of
// MERCHANTABILITY or FITNESS FOR A PARTICULAR PURPOSE.  See the
// GNU General Public License for more details.
//
// You should have received a copy of the GNU General Public License
// along with Manta.  If not, see <http://www.gnu.org/licenses/>.

//! # Asset Manager Pallet
//!
//! A simple asset manager for native and cross-chain tokens
//!
//! ## Overview
//!
//! The Asset manager module provides functionality for registering cross chain assets
//!
//! TODO: detailed doc-string comment

#![cfg_attr(not(feature = "std"), no_std)]

#[cfg(feature = "runtime-benchmarks")]
mod benchmarking;
pub mod migrations;
pub mod weights;

#[cfg(test)]
mod mock;

#[cfg(test)]
mod tests;

pub use crate::weights::WeightInfo;
pub use pallet::*;

/// Asset Manager Pallet
#[frame_support::pallet]
pub mod pallet {
    use crate::weights::WeightInfo;
    use frame_support::{
        pallet_prelude::*,
        traits::{Contains, StorageVersion},
        transactional, Deserialize, PalletId, Serialize,
    };
    use frame_system::pallet_prelude::*;
    use manta_primitives::assets::{
        self, AssetConfig, AssetIdLocationMap, AssetIdType, AssetMetadata, AssetRegistry,
        FungibleLedger, LocationType,
    };
    use manta_util::num::CheckedIncrement;
    use orml_traits::GetByKey;
    use sp_runtime::{
        traits::{AccountIdConversion, One},
        ArithmeticError,
    };
    use xcm::latest::prelude::*;

    /// Storage Version
    pub const STORAGE_VERSION: StorageVersion = StorageVersion::new(1);

    /// Alias for the junction type `Parachain(#[codec(compact)] u32)`
    pub(crate) type ParaId = u32;

    /// Asset Count Type
    pub(crate) type AssetCount = u32;

    /// Pallet Configuration
    #[pallet::config]
    pub trait Config: frame_system::Config {
        /// The overarching event type.
        type Event: From<Event<Self>> + IsType<<Self as frame_system::Config>::Event>;

        /// Asset Id Type
        type AssetId: CheckedIncrement
            + Default
            + Parameter
            + Serialize
            + for<'de> Deserialize<'de>
            + TypeInfo;

        /// Balance Type
        type Balance: Default + Member + Parameter + TypeInfo;

        /// Location Type
        type Location: Default
            + Parameter
            + TypeInfo
            + From<MultiLocation>
            + Into<Option<MultiLocation>>;

        /// Asset Configuration
        type AssetConfig: AssetConfig<
            Self,
            AssetId = Self::AssetId,
            Balance = Self::Balance,
            Location = Self::Location,
        >;

        /// The origin which may forcibly create or destroy an asset or otherwise alter privileged
        /// attributes.
        type ModifierOrigin: EnsureOrigin<Self::Origin>;

        /// Pallet ID
        type PalletId: Get<PalletId>;

        /// Weight information for the extrinsics in this pallet.
        type WeightInfo: crate::weights::WeightInfo;
    }

    /// Asset Manager Pallet
    #[pallet::pallet]
    #[pallet::generate_store(pub(super) trait Store)]
    #[pallet::without_storage_info]
    #[pallet::storage_version(STORAGE_VERSION)]
    pub struct Pallet<T>(_);

    impl<T> AssetIdType for Pallet<T>
    where
        T: Config,
    {
        type AssetId = T::AssetId;
    }

    impl<T> LocationType for Pallet<T>
    where
        T: Config,
    {
        type Location = T::Location;
    }

    impl<T> AssetIdLocationMap for Pallet<T>
    where
        T: Config,
    {
        #[inline]
        fn location(asset_id: &Self::AssetId) -> Option<Self::Location> {
            AssetIdLocation::<T>::get(asset_id)
        }

        #[inline]
        fn asset_id(location: &Self::Location) -> Option<Self::AssetId> {
            LocationAssetId::<T>::get(location)
        }
    }

    impl<T> assets::UnitsPerSecond for Pallet<T>
    where
        T: Config,
    {
        #[inline]
        fn units_per_second(id: &Self::AssetId) -> Option<u128> {
            UnitsPerSecond::<T>::get(id)
        }
    }

    /// Genesis Configuration
    #[pallet::genesis_config]
    pub struct GenesisConfig<T: Config> {
        pub start_id: T::AssetId,
    }

    #[cfg(feature = "std")]
    impl<T> GenesisConfig<T>
    where
        T: Config,
    {
        /// Direct implementation of [`GenesisBuild::build_storage`].
        ///
        /// Kept in order not to break dependency.
        #[inline]
        pub fn build_storage(&self) -> Result<sp_runtime::Storage, String> {
            <Self as GenesisBuild<T>>::build_storage(self)
        }

        /// Direct implementation of `GenesisBuild::assimilate_storage`.
        ///
        /// Kept in order not to break dependency.
        #[inline]
        pub fn assimilate_storage(&self, storage: &mut sp_runtime::Storage) -> Result<(), String> {
            <Self as GenesisBuild<T>>::assimilate_storage(self, storage)
        }
    }

    impl<T: Config> Default for GenesisConfig<T> {
        #[inline]
        fn default() -> Self {
            Self {
                start_id: <T::AssetConfig as AssetConfig<T>>::StartNonNativeAssetId::get(),
            }
        }
    }

    #[pallet::genesis_build]
    impl<T: Config> GenesisBuild<T> for GenesisConfig<T> {
        #[inline]
        fn build(&self) {
            NextAssetId::<T>::set(self.start_id.clone());
            let asset_id = <T::AssetConfig as AssetConfig<T>>::NativeAssetId::get();
            let metadata = <T::AssetConfig as AssetConfig<T>>::NativeAssetMetadata::get();
            let location = <T::AssetConfig as AssetConfig<T>>::NativeAssetLocation::get();
            AssetIdLocation::<T>::insert(asset_id, &location);
            AssetIdMetadata::<T>::insert(asset_id, &metadata);
            LocationAssetId::<T>::insert(&location, asset_id);
        }
    }

    /// Asset Manager Event
    #[pallet::event]
    #[pallet::generate_deposit(pub(super) fn deposit_event)]
    pub enum Event<T: Config> {
        /// A new asset was registered
        AssetRegistered {
            /// Asset Id of new Asset
            asset_id: T::AssetId,

            /// Location of the new Asset
            location: T::Location,

            /// Metadata Registered to Asset Manager
            metadata: <T::AssetConfig as AssetConfig<T>>::AssetRegistryMetadata,
        },

        /// Updated the location of an asset
        AssetLocationUpdated {
            /// Asset Id of the updated Asset
            asset_id: T::AssetId,

            /// Updated Location for the Asset
            location: T::Location,
        },

        /// Updated the metadata of an asset
        AssetMetadataUpdated {
            /// Asset Id of the updated Asset
            asset_id: T::AssetId,

            /// Updated Metadata for the Asset
            metadata: <T::AssetConfig as AssetConfig<T>>::AssetRegistryMetadata,
        },

        /// Updated the units-per-second for an asset
        UnitsPerSecondUpdated {
            /// Asset Id of the updated Asset
            asset_id: T::AssetId,

            /// Updated units-per-second for the Asset
            units_per_second: u128,
        },

        /// An asset was minted
        AssetMinted {
            /// Asset Id of the minted Asset
            asset_id: T::AssetId,

            /// Beneficiary Account
            beneficiary: T::AccountId,

            /// Amount Minted
            amount: T::Balance,
        },

        /// Updated the minimum XCM fee for an asset
        MinXcmFeeUpdated {
            /// Reserve Chain Location
            reserve_chain: T::Location,

            /// Updated Minimum XCM Fee
            min_xcm_fee: u128,
        },
    }

    /// Asset Manager Error
    #[pallet::error]
    pub enum Error<T> {
        /// Location Already Exists
        LocationAlreadyExists,

        /// An error occured while creating a new asset at the [`AssetRegistry`].
        ErrorCreatingAsset,

        /// There was an attempt to update a non-existent asset.
        UpdateNonExistentAsset,

        /// Cannot Update Native Asset Metadata
        CannotUpdateNativeAssetMetadata,

        /// Asset Already Registered
        AssetAlreadyRegistered,

        /// An error occured while minting an asset.
        MintError,

        /// An error occured while updating the parachain id.
        UpdateParaIdError,
    }

    /// [`AssetId`](AssetConfig::AssetId) to [`MultiLocation`] Map
    ///
    /// This is mostly useful when sending an asset to a foreign location.
    #[pallet::storage]
    #[pallet::getter(fn asset_id_location)]
    pub(super) type AssetIdLocation<T: Config> =
        StorageMap<_, Blake2_128Concat, T::AssetId, T::Location>;

    /// [`MultiLocation`] to [`AssetId`](AssetConfig::AssetId) Map
    ///
    /// This is mostly useful when receiving an asset from a foreign location.
    #[pallet::storage]
    #[pallet::getter(fn location_asset_id)]
    pub(super) type LocationAssetId<T: Config> =
        StorageMap<_, Blake2_128Concat, T::Location, T::AssetId>;

    /// AssetId to AssetRegistrar Map.
    #[pallet::storage]
    #[pallet::getter(fn asset_id_metadata)]
    pub(super) type AssetIdMetadata<T: Config> = StorageMap<
        _,
        Blake2_128Concat,
        T::AssetId,
        <T::AssetConfig as AssetConfig<T>>::AssetRegistryMetadata,
    >;

    /// The Next Available [`AssetId`](AssetConfig::AssetId)
    #[pallet::storage]
    #[pallet::getter(fn next_asset_id)]
    pub type NextAssetId<T: Config> = StorageValue<_, T::AssetId, ValueQuery>;

    /// XCM transfer cost for each [`AssetId`](AssetConfig::AssetId)
    #[pallet::storage]
    pub type UnitsPerSecond<T: Config> = StorageMap<_, Blake2_128Concat, T::AssetId, u128>;

    /// Minimum xcm execution fee paid on destination chain.
    #[pallet::storage]
    #[pallet::getter(fn get_min_xcm_fee)]
    pub type MinXcmFee<T: Config> = StorageMap<_, Blake2_128Concat, T::Location, u128>;

    /// The count of associated assets for each para id except relaychain.
    #[pallet::storage]
    #[pallet::getter(fn get_para_id)]
    pub type AllowedDestParaIds<T: Config> = StorageMap<_, Blake2_128Concat, ParaId, AssetCount>;

    #[pallet::call]
    impl<T: Config> Pallet<T> {
        /// Register a new asset in the asset manager.
        ///
        /// * `origin`: Caller of this extrinsic, the access control is specified by `ForceOrigin`.
        /// * `location`: Location of the asset.
        /// * `metadata`: Asset metadata.
        /// * `min_balance`: Minimum balance to keep an account alive, used in conjunction with `is_sufficient`.
        /// * `is_sufficient`: Whether this asset needs users to have an existential deposit to hold
        ///  this asset.
        #[pallet::call_index(0)]
        #[pallet::weight(T::WeightInfo::register_asset())]
        #[transactional]
        pub fn register_asset(
            origin: OriginFor<T>,
            location: T::Location,
            metadata: <T::AssetConfig as AssetConfig<T>>::AssetRegistryMetadata,
        ) -> DispatchResult {
            T::ModifierOrigin::ensure_origin(origin)?;
            ensure!(
                !LocationAssetId::<T>::contains_key(&location),
                Error::<T>::LocationAlreadyExists
            );
            let asset_id = Self::next_asset_id_and_increment()?;
            <T::AssetConfig as AssetConfig<T>>::AssetRegistry::create_asset(
                asset_id.clone(),
                metadata.clone().into(),
                metadata.min_balance().clone(),
                metadata.is_sufficient(),
            )
            .map_err(|_| Error::<T>::ErrorCreatingAsset)?;
            AssetIdLocation::<T>::insert(asset_id, &location);
            AssetIdMetadata::<T>::insert(asset_id, &metadata);
            LocationAssetId::<T>::insert(&location, asset_id);

            // If it's a new para id, which will be inserted with AssetCount as 1.
            // If not, AssetCount will increased by 1.
            if let Some(para_id) =
                Self::para_id_from_multilocation(location.clone().into().as_ref())
            {
                Self::increase_count_of_associated_assets(*para_id)?;
            }

            Self::deposit_event(Event::<T>::AssetRegistered {
                asset_id,
                location,
                metadata,
            });
            Ok(())
        }

        /// Update an asset by its asset id in the asset manager.
        ///
        /// * `origin`: Caller of this extrinsic, the access control is specified by `ForceOrigin`.
        /// * `asset_id`: AssetId to be updated.
        /// * `location`: `location` to update the asset location.
        #[pallet::call_index(1)]
        #[pallet::weight(T::WeightInfo::update_asset_location())]
        #[transactional]
        pub fn update_asset_location(
            origin: OriginFor<T>,
            asset_id: T::AssetId,
            location: T::Location,
        ) -> DispatchResult {
            // checks validity
            T::ModifierOrigin::ensure_origin(origin)?;
            ensure!(
<<<<<<< HEAD
                AssetIdLocation::<T>::contains_key(&asset_id),
                Error::<T>::UpdateNonExistentAsset
=======
                AssetIdLocation::<T>::contains_key(asset_id),
                Error::<T>::UpdateNonExistAsset
>>>>>>> 59b5d32b
            );
            ensure!(
                !LocationAssetId::<T>::contains_key(&location),
                Error::<T>::LocationAlreadyExists
            );
            // change the ledger state.
            let old_location =
<<<<<<< HEAD
                AssetIdLocation::<T>::get(&asset_id).ok_or(Error::<T>::UpdateNonExistentAsset)?;
=======
                AssetIdLocation::<T>::get(asset_id).ok_or(Error::<T>::UpdateNonExistAsset)?;
>>>>>>> 59b5d32b
            LocationAssetId::<T>::remove(&old_location);
            LocationAssetId::<T>::insert(&location, asset_id);
            AssetIdLocation::<T>::insert(asset_id, &location);

            // 1. If the new location has new para id, insert the new para id,
            // the old para id will be deleted if AssetCount <= 1, or decreased by 1.
            // 2. If the new location doesn't contain a new para id, do nothing to AssetCount
            if let Some(old_para_id) =
                Self::para_id_from_multilocation(old_location.into().as_ref())
            {
                if AllowedDestParaIds::<T>::get(old_para_id) <= Some(<AssetCount as One>::one()) {
                    AllowedDestParaIds::<T>::remove(old_para_id);
                } else {
                    AllowedDestParaIds::<T>::try_mutate(old_para_id, |cnt| -> DispatchResult {
                        let new_cnt = cnt
                            .map(|c| c - <AssetCount as One>::one())
                            .ok_or(Error::<T>::UpdateParaIdError)?;
                        *cnt = Some(new_cnt);
                        Ok(())
                    })?;
                }
            }

            // If it's a new para id, which will be inserted with AssetCount as 1.
            // If not, AssetCount will increased by 1.
            if let Some(para_id) =
                Self::para_id_from_multilocation(location.clone().into().as_ref())
            {
                Self::increase_count_of_associated_assets(*para_id)?;
            }

            // deposit event.
            Self::deposit_event(Event::<T>::AssetLocationUpdated { asset_id, location });
            Ok(())
        }

        /// Update an asset's metadata by its `asset_id`
        ///
        /// * `origin`: Caller of this extrinsic, the access control is specified by `ForceOrigin`.
        /// * `asset_id`: AssetId to be updated.
        /// * `metadata`: new `metadata` to be associated with `asset_id`.
        #[pallet::call_index(2)]
        #[pallet::weight(T::WeightInfo::update_asset_metadata())]
        #[transactional]
        pub fn update_asset_metadata(
            origin: OriginFor<T>,
            asset_id: T::AssetId,
            metadata: <T::AssetConfig as AssetConfig<T>>::AssetRegistryMetadata,
        ) -> DispatchResult {
            T::ModifierOrigin::ensure_origin(origin)?;
            ensure!(
                asset_id != <T::AssetConfig as AssetConfig<T>>::NativeAssetId::get(),
                Error::<T>::CannotUpdateNativeAssetMetadata
            );
            ensure!(
<<<<<<< HEAD
                AssetIdLocation::<T>::contains_key(&asset_id),
                Error::<T>::UpdateNonExistentAsset
=======
                AssetIdLocation::<T>::contains_key(asset_id),
                Error::<T>::UpdateNonExistAsset
>>>>>>> 59b5d32b
            );
            <T::AssetConfig as AssetConfig<T>>::AssetRegistry::update_asset_metadata(
                &asset_id,
                metadata.clone().into(),
            )?;
            AssetIdMetadata::<T>::insert(asset_id, &metadata);
            Self::deposit_event(Event::<T>::AssetMetadataUpdated { asset_id, metadata });
            Ok(())
        }

        /// Update an asset by its asset id in the asset manager.
        ///
        /// * `origin`: Caller of this extrinsic, the access control is specified by `ForceOrigin`.
        /// * `asset_id`: AssetId to be updated.
        /// * `units_per_second`: units per second for `asset_id`
        #[pallet::call_index(3)]
        #[pallet::weight(T::WeightInfo::set_units_per_second())]
        #[transactional]
        pub fn set_units_per_second(
            origin: OriginFor<T>,
            asset_id: T::AssetId,
            #[pallet::compact] units_per_second: u128,
        ) -> DispatchResult {
            T::ModifierOrigin::ensure_origin(origin)?;
            ensure!(
<<<<<<< HEAD
                AssetIdLocation::<T>::contains_key(&asset_id),
                Error::<T>::UpdateNonExistentAsset
            );
            UnitsPerSecond::<T>::insert(&asset_id, units_per_second);
=======
                AssetIdLocation::<T>::contains_key(asset_id),
                Error::<T>::UpdateNonExistAsset
            );
            UnitsPerSecond::<T>::insert(asset_id, units_per_second);
>>>>>>> 59b5d32b
            Self::deposit_event(Event::<T>::UnitsPerSecondUpdated {
                asset_id,
                units_per_second,
            });
            Ok(())
        }

        /// Mint asset by its asset id to a beneficiary.
        ///
        /// * `origin`: Caller of this extrinsic, the access control is specified by `ForceOrigin`.
        /// * `asset_id`: AssetId to be updated.
        /// * `beneficiary`: Account to mint the asset.
        /// * `amount`: Amount of asset being minted.
        #[pallet::call_index(4)]
        #[pallet::weight(T::WeightInfo::mint_asset())]
        #[transactional]
        pub fn mint_asset(
            origin: OriginFor<T>,
            asset_id: T::AssetId,
            beneficiary: T::AccountId,
            amount: T::Balance,
        ) -> DispatchResult {
            T::ModifierOrigin::ensure_origin(origin)?;
            ensure!(
<<<<<<< HEAD
                AssetIdLocation::<T>::contains_key(&asset_id),
                Error::<T>::UpdateNonExistentAsset
=======
                AssetIdLocation::<T>::contains_key(asset_id),
                Error::<T>::UpdateNonExistAsset
>>>>>>> 59b5d32b
            );
            <T::AssetConfig as AssetConfig<T>>::FungibleLedger::try_deposit_minting(
                asset_id.clone(),
                &beneficiary,
                amount.clone(),
                true,
            )
            .map_err(|_| Error::<T>::MintError)?;
            Self::deposit_event(Event::<T>::AssetMinted {
                asset_id,
                beneficiary,
                amount,
            });
            Ok(())
        }

        /// Set min xcm fee for asset/s on their reserve chain.
        ///
        /// * `origin`: Caller of this extrinsic, the access control is specified by `ForceOrigin`.
        /// * `reserve_chain`: Multilocation to be haven min xcm fee.
        /// * `min_xcm_fee`: Amount of min_xcm_fee.
        #[pallet::call_index(5)]
        #[pallet::weight(T::WeightInfo::set_min_xcm_fee())]
        #[transactional]
        pub fn set_min_xcm_fee(
            origin: OriginFor<T>,
            reserve_chain: T::Location,
            #[pallet::compact] min_xcm_fee: u128,
        ) -> DispatchResult {
            T::ModifierOrigin::ensure_origin(origin)?;
            MinXcmFee::<T>::insert(&reserve_chain, min_xcm_fee);
            Self::deposit_event(Event::<T>::MinXcmFeeUpdated {
                reserve_chain,
                min_xcm_fee,
            });
            Ok(())
        }
    }

    impl<T> Pallet<T>
    where
        T: Config,
    {
        /// Returns and increments the [`NextAssetId`] by one.
        #[inline]
        fn next_asset_id_and_increment() -> Result<T::AssetId, DispatchError> {
            NextAssetId::<T>::try_mutate(|current| {
                let id = current.clone();
                current
                    .checked_increment()
                    .ok_or(ArithmeticError::Overflow)?;
                Ok(id)
            })
        }

        /// Returns the account identifier of the [`AssetManager`] pallet.
        #[inline]
        pub fn account_id() -> T::AccountId {
            T::PalletId::get().into_account_truncating()
        }

        /// Returns the [`ParaId`] associated to `location`.
        pub fn para_id_from_multilocation(location: Option<&MultiLocation>) -> Option<&ParaId> {
            if let Some(MultiLocation { interior, .. }) = location {
                match interior {
                    Junctions::X1(Junction::Parachain(para_id))
                    | Junctions::X2(Junction::Parachain(para_id), ..)
                    | Junctions::X3(Junction::Parachain(para_id), ..)
                    | Junctions::X4(Junction::Parachain(para_id), ..)
                    | Junctions::X5(Junction::Parachain(para_id), ..)
                    | Junctions::X6(Junction::Parachain(para_id), ..)
                    | Junctions::X7(Junction::Parachain(para_id), ..)
                    | Junctions::X8(Junction::Parachain(para_id), ..) => Some(para_id),
                    _ => None,
                }
            } else {
                None
            }
        }

        /// Increases the count of associated assets for the para id.
        pub fn increase_count_of_associated_assets(para_id: ParaId) -> DispatchResult {
            // If it's a new para id, which will be inserted with AssetCount as 1.
            // If not, AssetCount will increased by 1.
            if AllowedDestParaIds::<T>::contains_key(para_id) {
                AllowedDestParaIds::<T>::try_mutate(para_id, |count| -> DispatchResult {
                    let new_count = count
                        .map(|c| c + <AssetCount as One>::one())
                        .ok_or(Error::<T>::UpdateParaIdError)?;
                    *count = Some(new_count);
                    Ok(())
                })
            } else {
                AllowedDestParaIds::<T>::insert(para_id, <AssetCount as One>::one());
                Ok(())
            }
        }
    }

    impl<T> Contains<MultiLocation> for Pallet<T>
    where
        T: Config,
    {
        #[inline]
        fn contains(location: &MultiLocation) -> bool {
            // check parents
            if location.parents != 1 {
                return false;
            }

            match location.interior {
                // Send tokens back to relaychain.
                Junctions::X1(Junction::AccountId32 { .. }) => true,
                // Send tokens to sibling chain.
                Junctions::X2(Junction::Parachain(para_id), Junction::AccountId32 { .. })
                | Junctions::X2(Junction::Parachain(para_id), Junction::AccountKey20 { .. }) => {
                    AllowedDestParaIds::<T>::contains_key(para_id)
                }
                // We don't support X3 or longer Junctions.
                _ => false,
            }
        }
    }

    impl<T> GetByKey<MultiLocation, Option<u128>> for Pallet<T>
    where
        T: Config,
    {
        #[inline]
        fn get(location: &MultiLocation) -> Option<u128> {
            MinXcmFee::<T>::get(&T::Location::from(location.clone()))
        }
    }
}<|MERGE_RESOLUTION|>--- conflicted
+++ resolved
@@ -413,13 +413,8 @@
             // checks validity
             T::ModifierOrigin::ensure_origin(origin)?;
             ensure!(
-<<<<<<< HEAD
                 AssetIdLocation::<T>::contains_key(&asset_id),
                 Error::<T>::UpdateNonExistentAsset
-=======
-                AssetIdLocation::<T>::contains_key(asset_id),
-                Error::<T>::UpdateNonExistAsset
->>>>>>> 59b5d32b
             );
             ensure!(
                 !LocationAssetId::<T>::contains_key(&location),
@@ -427,11 +422,7 @@
             );
             // change the ledger state.
             let old_location =
-<<<<<<< HEAD
                 AssetIdLocation::<T>::get(&asset_id).ok_or(Error::<T>::UpdateNonExistentAsset)?;
-=======
-                AssetIdLocation::<T>::get(asset_id).ok_or(Error::<T>::UpdateNonExistAsset)?;
->>>>>>> 59b5d32b
             LocationAssetId::<T>::remove(&old_location);
             LocationAssetId::<T>::insert(&location, asset_id);
             AssetIdLocation::<T>::insert(asset_id, &location);
@@ -487,13 +478,8 @@
                 Error::<T>::CannotUpdateNativeAssetMetadata
             );
             ensure!(
-<<<<<<< HEAD
                 AssetIdLocation::<T>::contains_key(&asset_id),
                 Error::<T>::UpdateNonExistentAsset
-=======
-                AssetIdLocation::<T>::contains_key(asset_id),
-                Error::<T>::UpdateNonExistAsset
->>>>>>> 59b5d32b
             );
             <T::AssetConfig as AssetConfig<T>>::AssetRegistry::update_asset_metadata(
                 &asset_id,
@@ -519,17 +505,10 @@
         ) -> DispatchResult {
             T::ModifierOrigin::ensure_origin(origin)?;
             ensure!(
-<<<<<<< HEAD
                 AssetIdLocation::<T>::contains_key(&asset_id),
                 Error::<T>::UpdateNonExistentAsset
             );
             UnitsPerSecond::<T>::insert(&asset_id, units_per_second);
-=======
-                AssetIdLocation::<T>::contains_key(asset_id),
-                Error::<T>::UpdateNonExistAsset
-            );
-            UnitsPerSecond::<T>::insert(asset_id, units_per_second);
->>>>>>> 59b5d32b
             Self::deposit_event(Event::<T>::UnitsPerSecondUpdated {
                 asset_id,
                 units_per_second,
@@ -554,13 +533,8 @@
         ) -> DispatchResult {
             T::ModifierOrigin::ensure_origin(origin)?;
             ensure!(
-<<<<<<< HEAD
                 AssetIdLocation::<T>::contains_key(&asset_id),
                 Error::<T>::UpdateNonExistentAsset
-=======
-                AssetIdLocation::<T>::contains_key(asset_id),
-                Error::<T>::UpdateNonExistAsset
->>>>>>> 59b5d32b
             );
             <T::AssetConfig as AssetConfig<T>>::FungibleLedger::try_deposit_minting(
                 asset_id.clone(),
